[package]
name = "qr2term"
version = "0.1.3"
authors = ["Tim Visée <tim@visee.me>"]
license = "MPL-2.0"
readme = "README.md"
homepage = "https://github.com/timvisee/qr2term-rs"
repository = "https://github.com/timvisee/qr2term-rs"
documentation = "https://docs.rs/qr2term"
description = "Stupidly simple Rust crate to render a QR code in the terminal."
keywords = ["qrcode", "terminal", "qr", "code"]
categories = [
    "algorithms",
    "rendering",
    "visualization",
]
edition = "2018"

[badges]
gitlab = { repository = "timvisee/qr2term-rs", branch = "master" }

[lib]
name = "qr2term"
path = "src/lib.rs"

[dependencies]
crossterm = { version = "0.10", default-features = false, features = ["style"] }
<<<<<<< HEAD
qrcode = { version = "0.11", default-features = false }
=======
qrcode = { version = "0.10", default-features = false }
>>>>>>> f14a3707
<|MERGE_RESOLUTION|>--- conflicted
+++ resolved
@@ -25,8 +25,4 @@
 
 [dependencies]
 crossterm = { version = "0.10", default-features = false, features = ["style"] }
-<<<<<<< HEAD
-qrcode = { version = "0.11", default-features = false }
-=======
-qrcode = { version = "0.10", default-features = false }
->>>>>>> f14a3707
+qrcode = { version = "0.11", default-features = false }